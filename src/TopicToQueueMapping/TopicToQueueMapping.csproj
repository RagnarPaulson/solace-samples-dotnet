--- conflicted
+++ resolved
@@ -1,20 +1,16 @@
-﻿<Project Sdk="Microsoft.NET.Sdk">
-  <PropertyGroup>
-    <OutputType>Exe</OutputType>
-<<<<<<< HEAD
-    <TargetFrameworks>net6.0;net462</TargetFrameworks>
-=======
-    <TargetFrameworks>net6.0;net8.0</TargetFrameworks>
->>>>>>> fd1d5088
-    <Platforms>AnyCPU</Platforms>
-    <RuntimeIdentifiers>win-x64;win-x86;linux-x64;osx-x64;osx-arm64;linux-arm64</RuntimeIdentifiers>
-  </PropertyGroup>
-  <PropertyGroup>
-    <Company>Solace Corp</Company>
-    <Product>Tutorial</Product>
-    <Copyright>Copyright © Solace Corp 2022</Copyright>
-  </PropertyGroup>
-  <ItemGroup>
-    <PackageReference Include="SolaceSystems.Solclient.Messaging" Version="10.27.0" />
-  </ItemGroup>
+﻿<Project Sdk="Microsoft.NET.Sdk">
+  <PropertyGroup>
+    <OutputType>Exe</OutputType>
+    <TargetFrameworks>net8.0;net6.0;net462</TargetFrameworks>
+    <Platforms>AnyCPU</Platforms>
+    <RuntimeIdentifiers>win-x64;win-x86;linux-x64;osx-x64;osx-arm64;linux-arm64</RuntimeIdentifiers>
+  </PropertyGroup>
+  <PropertyGroup>
+    <Company>Solace Corp</Company>
+    <Product>Tutorial</Product>
+    <Copyright>Copyright © Solace Corp 2022</Copyright>
+  </PropertyGroup>
+  <ItemGroup>
+    <PackageReference Include="SolaceSystems.Solclient.Messaging" Version="10.27.0" />
+  </ItemGroup>
 </Project>